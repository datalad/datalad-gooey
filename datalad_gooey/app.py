from functools import cached_property
import sys
from pathlib import Path
from PySide6.QtWidgets import (
    QApplication,
    QPlainTextEdit,
    QTreeView,
)
from PySide6.QtCore import (
    Qt,
    Slot,
)
from PySide6.QtGui import (
    QAction,
)

from datalad import cfg as dlcfg
import datalad.ui as dlui

from .fsview_model import (
    DataladTree,
    DataladTreeModel,
)
from .utils import load_ui
from .datalad_ui import GooeyUI


class GooeyApp:
    # Mapping of key widget names used in the main window to their widget
    # classes.  This mapping is used (and needs to be kept up-to-date) to look
    # up widget (e.g. to connect their signals/slots)
    _main_window_widgets = {
        'actionRun_stuff': QAction,
        'filesystemViewer': QTreeView,
        'logViewer': QPlainTextEdit,
    }

    def __init__(self, path: Path = None):
        # bend datalad to our needs
        # we cannot handle ANSI coloring
        dlcfg.set('datalad.ui.color', 'off', scope='override', force=True)

        # set default path
        if not path:
            path = Path.cwd()

        self._path = path

        # setup UI
        dbrowser = self.get_widget('filesystemViewer')
        dmodel = DataladTreeModel()
        dmodel.set_tree(DataladTree(path))
        dbrowser.setModel(dmodel)
        # established defined sorting order of the tree, and sync it
        # with the widget sorting indicator state
        dbrowser.sortByColumn(1, Qt.AscendingOrder)

        # demo signal/slot connctions
        dbrowser.clicked.connect(clicked)
        dbrowser.doubleClicked.connect(doubleclicked)
        dbrowser.activated.connect(activated)
        dbrowser.pressed.connect(pressed)
        dbrowser.customContextMenuRequested.connect(contextrequest)

        # remember what backend was in use
        self._prev_ui_backend = dlui.ui.backend
        # ask datalad to use our UI
        # looks silly with the uiuiuiuiui, but these are the real names ;-)
        dlui.KNOWN_BACKENDS['gooey'] = GooeyUI
        dlui.ui.set_backend('gooey')
        dlui.ui.ui.set_app(self)

<<<<<<< HEAD
        # demo action to execute things for dev-purposes
        self.get_widget('actionRun_stuff').triggered.connect(self.run_stuff)
=======
    def deinit(self):
        dlui.ui.set_backend(self._prev_ui_backend)
>>>>>>> 35f08fd6

    @cached_property
    def main_window(self):
        return load_ui('main_window')

    def get_widget(self, name):
        wgt_cls = GooeyApp._main_window_widgets.get(name)
        if not wgt_cls:
            raise ValueError(f"Unknown widget {name}")
        wgt = self.main_window.findChild(wgt_cls, name=name)
        if not wgt:
            # if this happens, our internal _widgets is out of sync
            # with the UI declaration
            raise RuntimeError(
                f"Could not locate widget {name} ({wgt_cls.__name__})")
        return wgt

<<<<<<< HEAD
    @Slot(bool)
    def run_stuff(self, *args, **kwargs):
        print('BAMM')
=======
    @property
    def rootpath(self):
        return self._path

>>>>>>> 35f08fd6

def clicked(*args, **kwargs):
    print(f'clicked {args!r} {kwargs!r}')


def doubleclicked(*args, **kwargs):
    print(f'doubleclicked {args!r} {kwargs!r}')


def activated(*args, **kwargs):
    print(f'activated {args!r} {kwargs!r}')


def pressed(*args, **kwargs):
    print(f'pressed {args!r} {kwargs!r}')


def contextrequest(*args, **kwargs):
    print(f'contextrequest {args!r} {kwargs!r}')


import threading

# demo threaded message generator
class MyThread (threading.Thread):
    def __init__(self):
        threading.Thread.__init__(self)

    def run(self):
        from time import sleep
        sleep(1)
        print(
            "ANSWER IN THREAD:",
            dlui.ui.question(
                'Long explanation what is the desired input here, really hoping that it would wrap, but it does not seems to be the case here',
                title=f'What do you do?',
                choices=None, default='mydefault', hidden=True,
                repeat=None)
        )
        print(
            "ANSWER IN THREAD:",
            dlui.ui.question(
                'Terse',
                title=f'What do you do?',
                choices=['Peter', 'Paul', 'Mary'],
                #default='Stan',
                hidden=False,
                repeat=None)
        )
        #for i in range(100):
        #    sleep(1)
        #    dlui.ui.message(f'mike{i}\n space\n  more space\n')


def main():
    qtapp = QApplication(sys.argv)
    gooey = GooeyApp()
    gooey.main_window.show()

    # let a command run to have content appear in the console log
    # uncomment for demo
    thread = MyThread().start()

    sys.exit(qtapp.exec())<|MERGE_RESOLUTION|>--- conflicted
+++ resolved
@@ -70,13 +70,11 @@
         dlui.ui.set_backend('gooey')
         dlui.ui.ui.set_app(self)
 
-<<<<<<< HEAD
         # demo action to execute things for dev-purposes
         self.get_widget('actionRun_stuff').triggered.connect(self.run_stuff)
-=======
+
     def deinit(self):
         dlui.ui.set_backend(self._prev_ui_backend)
->>>>>>> 35f08fd6
 
     @cached_property
     def main_window(self):
@@ -94,16 +92,14 @@
                 f"Could not locate widget {name} ({wgt_cls.__name__})")
         return wgt
 
-<<<<<<< HEAD
     @Slot(bool)
     def run_stuff(self, *args, **kwargs):
         print('BAMM')
-=======
+
     @property
     def rootpath(self):
         return self._path
 
->>>>>>> 35f08fd6
 
 def clicked(*args, **kwargs):
     print(f'clicked {args!r} {kwargs!r}')
